/* Copyright (C) 2020 Joshua J. Daymude, Robert Gmyr, and Kristian Hinnenthal.
 * The full GNU GPLv3 can be found in the LICENSE file, and the full copyright
 * notice can be found at the top of main/main.cpp. */

// Defines the API for the command line interface in the simulator.

#ifndef AMOEBOTSIM_SCRIPT_SCRIPTINTERFACE_H_
#define AMOEBOTSIM_SCRIPT_SCRIPTINTERFACE_H_

#include <QObject>
#include <QString>

#include "core/simulator.h"
#include "script/scriptengine.h"
#include "ui/visitem.h"

class ScriptInterface : public QObject {
  Q_OBJECT

 public:
  explicit ScriptInterface(ScriptEngine& engine, Simulator& sim, VisItem* vis);

 public slots:
  // These public slots functions are directly accessible from the simulator's
  // command line.

  // Script commands. log writes a message to the simulator engine, optionally
  // flagging an error. runScript loads a JavaScript script from the provided
  // filepath and executes it in the simulator command line. writeToFile appends
  // the specified text to a file at the given location.
  void log(const QString msg, bool error = false);
  void runScript(const QString scriptFilePath);
  void writeToFile(const QString filePath, const QString text);

  // Simulator flow commands. step executes a single particle activation.
  // setStepDuration sets the simulator's delay between particle activations to
  // the given value; if this value is negative, an error is logged and the step
  // duration is set to 0. runUntilTermination runs the current algorithm
  // instance until its hasTerminated function returns true.
  void step();
  void setStepDuration(const int ms);
  void runUntilTermination();

  // Simulator metrics commands. getNumParticles and getNumObjects return the
  // number of particles and objects in the given instance, respectively.
  // exportMetrics writes the metrics to JSON. See simulator.h for further
  // discussion.
  int getNumParticles();
  int getNumObjects();
  void exportMetrics();

  // Visualization commands. focusOn centers the window at the given (x,y) node.
  // setZoom sets the zoom level of the window. saveScreenshot saves the current
  // window as a .png in the specified location; if no filepath is provided, a
  // default path is created that ensures no previous screenshots are
  // overwritten. filmSimulation saves a series of screenshots to the specified
  // location, up to the specified number of steps.
  void setWindowSize(int width = 800, int height = 600);
  void focusOn(int x, int y);
  void setZoom(float zoom);
  void saveScreenshot(QString filePath = "");
  void filmSimulation(QString filePath, const int stepLimit);

<<<<<<< HEAD
  // Demonstration algorithm instance commands. Documentation for foo() can be
  // found in alg/demo/foo.h.
  void discodemo(const int numParticles = 30, const int counterMax = 5);
  void pulldemo();
  void tokendemo(const int numParticles = 48);

  // Algorithm instance commands. Documentation for foo() can be found in
  // alg/foo.h.
  void compression(const int numParticles = 100, const double lambda = 4.0);
  void infobjcoating(const int numParticles = 100, const double holeProb = 0.2);
  void leaderelection(const int numParticles = 100,
                      const double holeProb = 0.2);
  void shapeformation(const int numParticles = 200, const double holeProb = 0.2,
                      const QString mode = "h");

=======
>>>>>>> 2c3d3339
 private:
  ScriptEngine& engine;
  Simulator& sim;
  VisItem* vis;

  // Pads the given number with leading zeroes to achieve the specified length.
  QString pad(const int number, const int length);
};

#endif  // AMOEBOTSIM_SCRIPT_SCRIPTINTERFACE_H_<|MERGE_RESOLUTION|>--- conflicted
+++ resolved
@@ -61,24 +61,6 @@
   void saveScreenshot(QString filePath = "");
   void filmSimulation(QString filePath, const int stepLimit);
 
-<<<<<<< HEAD
-  // Demonstration algorithm instance commands. Documentation for foo() can be
-  // found in alg/demo/foo.h.
-  void discodemo(const int numParticles = 30, const int counterMax = 5);
-  void pulldemo();
-  void tokendemo(const int numParticles = 48);
-
-  // Algorithm instance commands. Documentation for foo() can be found in
-  // alg/foo.h.
-  void compression(const int numParticles = 100, const double lambda = 4.0);
-  void infobjcoating(const int numParticles = 100, const double holeProb = 0.2);
-  void leaderelection(const int numParticles = 100,
-                      const double holeProb = 0.2);
-  void shapeformation(const int numParticles = 200, const double holeProb = 0.2,
-                      const QString mode = "h");
-
-=======
->>>>>>> 2c3d3339
  private:
   ScriptEngine& engine;
   Simulator& sim;

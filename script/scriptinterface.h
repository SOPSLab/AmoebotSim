/* Copyright (C) 2020 Joshua J. Daymude, Robert Gmyr, and Kristian Hinnenthal.
 * The full GNU GPLv3 can be found in the LICENSE file, and the full copyright
 * notice can be found at the top of main/main.cpp. */

// Defines the API for the command line interface in the simulator.

#ifndef AMOEBOTSIM_SCRIPT_SCRIPTINTERFACE_H_
#define AMOEBOTSIM_SCRIPT_SCRIPTINTERFACE_H_

#include <QObject>
#include <QString>

#include "core/simulator.h"
#include "script/scriptengine.h"
#include "ui/visitem.h"

class ScriptInterface : public QObject {
  Q_OBJECT

 public:
  explicit ScriptInterface(ScriptEngine& engine, Simulator& sim, VisItem* vis);

 public slots:
  // These public slots functions are directly accessible from the simulator's
  // command line.

  // Script commands. log writes a message to the simulator engine, optionally
  // flagging an error. runScript loads a JavaScript script from the provided
  // filepath and executes it in the simulator command line. writeToFile appends
  // the specified text to a file at the given location.
  void log(const QString msg, bool error = false);
  void runScript(const QString scriptFilePath);
  void writeToFile(const QString filePath, const QString text);

  // Simulator flow commands. step executes a single particle activation.
  // setStepDuration sets the simulator's delay between particle activations to
  // the given value; if this value is negative, an error is logged and the step
  // duration is set to 0. runUntilTermination runs the current algorithm
  // instance until its hasTerminated function returns true.
  void step();
  void setStepDuration(const int ms);
  void runUntilTermination();

  // Simulator metrics commands. getNumParticles and getNumObjects return the
  // number of particles and objects in the given instance, respectively.
  // exportMetrics writes the metrics to JSON. See simulator.h for further
  // discussion.
  int getNumParticles();
  int getNumObjects();
  void exportMetrics();

  // Visualization commands. focusOn centers the window at the given (x,y) node.
  // setZoom sets the zoom level of the window. saveScreenshot saves the current
  // window as a .png in the specified location; if no filepath is provided, a
  // default path is created that ensures no previous screenshots are
  // overwritten. filmSimulation saves a series of screenshots to the specified
  // location, up to the specified number of steps.
  void setWindowSize(int width = 800, int height = 600);
  void focusOn(int x, int y);
  void setZoom(float zoom);
  void saveScreenshot(QString filePath = "");
  void filmSimulation(QString filePath, const int stepLimit);

  // Demonstration algorithm instance commands. Documentation for foo() can be
  // found in alg/demo/foo.h.
  void discodemo(const int numParticles = 30, const int counterMax = 5);
  void pulldemo();
<<<<<<< HEAD
  void tokendemo(const int numParticles = 50);
=======
  void tokendemo(const int numParticles = 48);
>>>>>>> 1f72ef0a

  // Algorithm instance commands. Documentation for foo() can be found in
  // alg/foo.h.
  void compression(const int numParticles = 100, const double lambda = 4.0);
  void infobjcoating(const int numParticles = 100, const double holeProb = 0.2);
  void leaderelection(const int numParticles = 100,
                      const double holeProb = 0.2);
  void shapeformation(const int numParticles = 200, const double holeProb = 0.2,
                      const QString mode = "h");

 private:
  ScriptEngine& engine;
  Simulator& sim;
  VisItem* vis;

  // Pads the given number with leading zeroes to achieve the specified length.
  QString pad(const int number, const int length);
};

#endif  // AMOEBOTSIM_SCRIPT_SCRIPTINTERFACE_H_<|MERGE_RESOLUTION|>--- conflicted
+++ resolved
@@ -65,11 +65,7 @@
   // found in alg/demo/foo.h.
   void discodemo(const int numParticles = 30, const int counterMax = 5);
   void pulldemo();
-<<<<<<< HEAD
-  void tokendemo(const int numParticles = 50);
-=======
   void tokendemo(const int numParticles = 48);
->>>>>>> 1f72ef0a
 
   // Algorithm instance commands. Documentation for foo() can be found in
   // alg/foo.h.
